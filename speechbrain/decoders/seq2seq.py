--- conflicted
+++ resolved
@@ -6,7 +6,7 @@
 """
 import torch
 import numpy as np
-from speechbrain.decoders.ctc import CTCPrefixScoreTH
+from speechbrain.decoders.ctc import CTCPrefixScorer
 
 
 class S2SBaseSearcher(torch.nn.Module):
@@ -542,11 +542,11 @@
         if self.ctc_weight > 0:
             # (batch_size * beam_size, L, vocab_size)
             ctc_outputs = self.ctc_forward_step(enc_states)
-            ctc_scorer = CTCPrefixScoreTH(
+            ctc_scorer = CTCPrefixScorer(
                 ctc_outputs,
                 enc_lens,
-                # batch_size,
-                # self.beam_size,
+                batch_size,
+                self.beam_size,
                 0,
                 self.eos_index,
             )
@@ -630,11 +630,6 @@
 
             # adding CTC scores to log_prob if ctc_weight > 0
             if self.ctc_weight > 0:
-<<<<<<< HEAD
-                # g = alived_seq
-                g = memory
-                ctc_log_probs, ctc_memory = ctc_scorer(g, ctc_memory)
-=======
                 g = alived_seq
                 # TODO rescore after lm for better candidates
                 if self.ctc_weight != 1.0:
@@ -647,7 +642,6 @@
                 ctc_log_probs, ctc_memory = ctc_scorer.forward_step(
                     g, ctc_memory, ctc_candidates
                 )
->>>>>>> a276b5cd
                 log_probs = (
                     1.0 - self.ctc_weight
                 ) * log_probs + self.ctc_weight * ctc_log_probs
@@ -695,10 +689,7 @@
                 lm_memory = self.permute_lm_mem(lm_memory, index=predecessors)
 
             if self.ctc_weight > 0:
-                # ctc_memory = ctc_scorer.permute_mem(ctc_memory, candidates)
-                ctc_memory = ctc_scorer.index_select_state(
-                    ctc_memory, candidates
-                )
+                ctc_memory = ctc_scorer.permute_mem(ctc_memory, candidates)
 
             # If using_max_attn_shift, then the previous attn peak has to be permuted too.
             if self.using_max_attn_shift:
@@ -1176,11 +1167,6 @@
             self.init_lm_params = False
         return log_probs[:, -1, :], memory
 
-    def ctc_forward_step(self, x):
-        logits = self.ctc_fc(x, self.init_ctc_params)
-        log_probs = self.softmax(logits)
-        return log_probs
-
 
 class S2STransformerGreedySearch(S2SGreedySearcher):
     """This class implements the greedy decoding
