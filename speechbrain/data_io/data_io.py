--- conflicted
+++ resolved
@@ -5,11 +5,8 @@
  * Mirco Ravanelli 2020
  * Aku Rouhe 2020
  * Ju-Chieh Chou 2020
-<<<<<<< HEAD
  * Samuele Cornell 2020
-=======
  * Abdel HEBA 2020
->>>>>>> 291147fb
 """
 
 import os
@@ -20,24 +17,16 @@
 import pickle
 import hashlib
 import multiprocessing as mp
-<<<<<<< HEAD
 import csv
 import time
 import torchaudio
 import json
 import re
-=======
-from multiprocessing import Manager
-from torch.utils.data import Dataset, DataLoader
-import h5py
-import math
 import speechbrain as sb
->>>>>>> 291147fb
 
 logger = logging.getLogger(__name__)
 
 
-<<<<<<< HEAD
 def _recursive_format(data, replacements):
     # Data: dict or list, replacements : dict
     # Replaces string keys in replacements by their values
@@ -57,433 +46,6 @@
             elif isinstance(item, str):
                 data[i] = item.format_map(replacements)
             # If not dict, list or str, do nothing
-=======
-class DataLoaderFactory(torch.nn.Module):
-    """
-    Creates data loaders for a csv file
-
-    Arguments
-    ---------
-    csv : str
-        the csv file that itemizes the data
-    batch_size : int, optional
-        Default: 1 .  The data itemized in the csv file are automatically
-        organized in batches. In the case of variable size tensors, zero
-        padding is performed. When batch_size=1, the data are simply processed
-        one by one without the creation of batches.
-    csv_read : list, None, optional
-        Default: None .  A list of data entries may be specified.  If
-        specified, only those data entries are read from the csv file. If None,
-        read all the data entries.
-    sentence_sorting : {'ascending', 'descending', 'random', 'original'}
-        Default: 'original'. This parameter specifies how to sort the data
-        before the batch creation. Ascending and descending values sort the
-        data using the "duration" field in the csv files. Random sort the data
-        randomly, while original (the default option) keeps the original
-        sequence of data defined in the csv file. Note that this option affects
-        the batch creation. If the data are sorted in ascending or descending
-        order the batches will approximately have the same size and the need
-        for zero padding is minimized. Instead, if sentence_sorting is set to
-        random, the batches might be composed of both short and long sequences
-        and several zeros might be added in the batch. When possible, it is
-        desirable to sort the data. This way, we use more efficiently the
-        computational resources, without wasting time on processing time steps
-        composed on zeros only. Note that is the data are sorted in ascending/
-        descending errors the same batches will be created every time we want
-        to loop over the dataset, while if we set a random order the batches
-        will be different every time we loop over the dataset.
-    num_workers : int, optional
-        Default: 0 . Data is read using the pytorch data_loader.  This option
-        sets the number of workers used to read the data from disk and form the
-        related batch of data. Please, see the pytorch documentation on the
-        data loader for more details.
-    cache : bool, optional
-        Default: False . When set to true, this option stores the input data in
-        a variable called self.cache (see DataLoaderFactory in data_io.py). In
-        practice, the first time the data are read from the disk, they are
-        stored in the cpu RAM. If the data needs to be used again (e.g. when
-        loops>1) the data will be read from the RAM directly.  If False, data
-        are read from the disk every time.  Data are stored until a certain
-        percentage of the total ram available is reached (see cache_ram_percent
-        below).
-    cache_ram_percent : float, optional
-        Default: 75 . If cache if True, data will be stored in the cpu RAM
-        until the total RAM occupation is less or equal than the specified
-        threshold (by default 75%). In practice, if a lot of RAM is available
-        several data will be stored in memory, otherwise, most of them will be
-        read from the disk directly.
-    select_n_setences : int, optional
-        Default: None . It selects the first N sentences of the CSV file.
-    avoid_if_longer_than : float, optional
-        Default: 36000 . It excludes sentences longer than the specified value
-        in seconds.
-    avoid_if_shorter_than : float, optional
-        Default: 0 . It excludes sentences shorter than the specified value in
-        seconds.
-    drop_last : bool, optional
-        Default: False . This is an option directly passed to the pytorch
-        dataloader (see the related documentation for more details). When True,
-        it skips the last batch of data if contains fewer samples than the
-        other ones.
-    padding_value : int, optional
-        Default: 0. Value to use for padding.
-    add_padding_label : bool, optional
-        Default: False. If set to True, the padding value will be add to the label dict as an additional label
-    replacements : dict, optional
-        String replacements to perform in this method
-    output_folder : str, optional
-        A folder for storing the label dict
-
-    Example
-    -------
-    >>> csv_file = 'samples/audio_samples/csv_example2.csv'
-    >>> # Initialization of the class
-    >>> data_loader=DataLoaderFactory(csv_file)
-    >>> # When called, creates a dataloader for each entry in the csv file
-    >>> # The sample has two: wav and spk
-    """
-
-    def __init__(
-        self,
-        csv_file,
-        batch_size=1,
-        csv_read=None,
-        sentence_sorting="random",
-        num_workers=0,
-        cache=False,
-        cache_ram_percent=75,
-        select_n_sentences=None,
-        avoid_if_longer_than=36000,
-        avoid_if_shorter_than=0,
-        drop_last=False,
-        padding_value=0,
-        add_padding_label=False,
-        replacements={},
-        output_folder=None,
-        label_parsing_func=None,
-    ):
-        super().__init__()
-
-        # Store init params
-        self.csv_file = csv_file
-        self.batch_size = batch_size
-        self.csv_read = csv_read
-        self.sentence_sorting = sentence_sorting
-        self.num_workers = num_workers
-        self.cache = cache
-        self.cache_ram_percent = cache_ram_percent
-        self.select_n_sentences = select_n_sentences
-        self.avoid_if_longer_than = avoid_if_longer_than
-        self.avoid_if_shorter_than = avoid_if_shorter_than
-        self.drop_last = drop_last
-        self.padding_value = padding_value
-        self.replacements = replacements
-        self.output_folder = output_folder
-        self.label_parsing_func = label_parsing_func
-        self.add_padding_lab = add_padding_label
-
-        # Other variables
-        self.supported_formats = self.get_supported_formats()
-
-        # Shuffle the data every time if random is selected
-        if self.sentence_sorting == "random":
-            self.shuffle = True
-        else:
-            self.shuffle = False
-
-    def forward(self, sampler=None):
-        """
-        Returns
-        -------
-        dataset : torch.utils.data.Dataset
-            A dataset object for the data to be loaded
-        """
-
-        data_dict = self.generate_data_dict()
-
-        self.label_dict = self.label_dict_creation(data_dict)
-
-        self.data_len = len(data_dict["data_list"])
-
-        if self.csv_read is None:
-            self.csv_read = data_dict["data_entries"]
-
-        # Creating a dataloader
-        self.dataset = DatasetFactory(
-            data_dict,
-            self.label_dict,
-            self.supported_formats,
-            self.csv_read,
-            self.cache,
-            self.cache_ram_percent,
-            self.label_parsing_func,
-        )
-
-        # Return the factory to pass to Brain class.
-        return self
-
-    def get_dataloader(self, sampler=None):
-        """Get a dataloader for this dataset.
-
-        Arguments
-        ---------
-        sampler : torch.utils.data.Sampler
-
-        Returns
-        -------
-        dataloader : torch.utils.data.DataLoader
-        """
-        dataloader = DataLoader(
-            self.dataset,
-            batch_size=self.batch_size,
-            shuffle=self.shuffle if sampler is None else False,
-            pin_memory=(sampler is not None),
-            drop_last=self.drop_last,
-            num_workers=self.num_workers,
-            collate_fn=self.batch_creation,
-            sampler=sampler,
-        )
-
-        return dataloader
-
-    def batch_creation(self, data_lists):
-        """
-        Data batching
-
-        When necessary this performs zero padding on the input tensors. The
-        function is executed in collate_fn of the pytorch DataLoader.
-
-        Arguments
-        ---------
-        data_list : list
-            list of data returned by the data reader [data_id, data, data_len]
-
-        Returns
-        -------
-        list :
-            list containing the final batches:
-            [data_id,data,data_len] where zero-padding is
-            performed where needed.
-        """
-        batch = []
-
-        n_data_entries = len(data_lists[0])
-
-        batch_list = [[[] for i in range(3)] for j in range(n_data_entries)]
-
-        for data_entry in data_lists:
-            for i, data in enumerate(data_entry):
-                batch_list[i][0].append(data[0])
-                batch_list[i][1].append(data[1])
-                batch_list[i][2].append(data[2])
-
-        for data_list in batch_list:
-
-            # Convert all to torch tensors
-            self.numpy2torch(data_list)
-
-            # Save sentence IDs
-            snt_ids = data_list[0]
-
-            # Save duration
-            sequences = data_list[1]
-            time_steps = torch.tensor(data_list[2])
-
-            # Check if current element is a tensor
-            if isinstance(sequences[0], torch.Tensor):
-
-                # Padding the sequence of sentences (if needed)
-                batch_data = self.padding(sequences)
-
-                # Return % of time steps without padding (useful for save_batch)
-                time_steps = time_steps / batch_data.shape[1]
-
-            else:
-                # Non-tensor case
-                batch_data = sequences
-
-            # Batch composition
-            batch.append([snt_ids, batch_data, time_steps])
-
-        return batch
-
-    def padding(self, sequences):
-        """
-        This function perform zero padding on the input list of tensors
-
-        Arguments
-        ---------
-        sequences : list
-            the list of tensors to pad
-
-        Returns
-        -------
-        torch.tensor
-            a tensor gathering all the padded tensors
-
-        Example
-        -------
-        >>> csv_file = 'samples/audio_samples/csv_example2.csv'
-        >>> # Initialization of the class
-        >>> data_loader=DataLoaderFactory(csv_file)
-        >>> # list of tensors
-        >>> tensor_lst=[torch.tensor([1,2,3,4]),torch.tensor([1,2])]
-        >>> data_loader.padding(tensor_lst)[1,:]
-        tensor([1., 2., 0., 0.])
-        """
-
-        # Batch size
-        batch_size = len(sequences)
-
-        # Computing data dimensionality (only the first time)
-        try:
-            self.data_dim
-        except Exception:
-            self.data_dim = list(sequences[0].shape[2:])
-
-        # Finding the max len across sequences
-        max_len = max([s.size(0) for s in sequences])
-
-        # Batch out dimensions
-        out_dims = [batch_size] + [max_len] + self.data_dim
-
-        # Batch initialization
-        batch_data = torch.zeros(out_dims) + self.padding_value
-
-        # Appending data
-        for i, tensor in enumerate(sequences):
-            length = tensor.shape[0]
-            batch_data[i, :length, ...] = tensor
-
-        return batch_data
-
-    def numpy2torch(self, data_list):
-        """
-        This function coverts a list of numpy tensors to torch.Tensor
-
-        Arguments
-        ---------
-        data_list : list
-            list of numpy arrays
-
-        Returns
-        -------
-        None
-            The tensors are modified in place!
-
-        Note
-        ----
-        Did you notice, the tensors are modified in place!
-
-        Example
-        -------
-        >>> csv_file = 'samples/audio_samples/csv_example2.csv'
-        >>> # Initialization of the class
-        >>> data_loader=DataLoaderFactory(csv_file)
-        >>> # list of numpy tensors
-        >>> tensor_lst=[[np.asarray([1,2,3,4]),np.asarray([1,2])]]
-        >>> # Applying zero padding
-        >>> data_loader.numpy2torch(tensor_lst)
-        >>> print(tensor_lst)
-        [[tensor([1, 2, 3, 4]), tensor([1, 2])]]
-        >>> print(type(tensor_lst[0][0]))
-        <class 'torch.Tensor'>
-        """
-
-        # Covert all the elements of the list to torch.Tensor
-        for i in range(len(data_list)):
-            for j in range(len(data_list[i])):
-                if isinstance(data_list[i][j], np.ndarray):
-                    data_list[i][j] = torch.from_numpy(data_list[i][j])
-
-    def label_dict_creation(self, data_dict):
-        # create label counts and label2index automatically when needed
-        label_dict = {}
-        if self.output_folder is not None:
-            label_dict_file = os.path.join(self.output_folder, "label_dict.pkl")
-
-            # Read previously stored label_dict
-            if os.path.isfile(label_dict_file):
-                label_dict = load_pkl(label_dict_file)
-
-        # Update label dict
-        for snt in data_dict:
-            if not isinstance(data_dict[snt], dict):
-                continue
-
-            for elem in data_dict[snt]:
-                if "format" not in data_dict[snt][elem]:
-                    continue
-
-                count_lab, labels = self._should_count(data_dict[snt][elem])
-
-                if not count_lab:
-                    continue
-
-                if elem not in label_dict:
-                    label_dict[elem] = {}
-                    label_dict[elem]["counts"] = {}
-
-                for lab in labels:
-                    if lab not in label_dict[elem]["counts"]:
-                        label_dict[elem]["counts"][lab] = 1
-                    else:
-                        label_dict[elem]["counts"][lab] += 1
-
-        # create label2index:
-        for lab in label_dict:
-            # sorted_ids = sorted(label_dict[lab]["counts"].keys())
-            cnt_id = -1
-
-            label_dict[lab]["lab2index"] = {}
-            label_dict[lab]["index2lab"] = {}
-
-            # append <pad> token to label_dict
-            if self.add_padding_lab:
-                label_dict[lab]["lab2index"]["<pad>"] = self.padding_value
-                label_dict[lab]["index2lab"][self.padding_value] = "<pad>"
-
-            for lab_id in label_dict[lab]["counts"]:
-                if (
-                    cnt_id == int(self.padding_value) - 1
-                    and self.add_padding_lab
-                ):
-                    cnt_id = cnt_id + 2
-                else:
-                    cnt_id = cnt_id + 1
-                label_dict[lab]["lab2index"][lab_id] = cnt_id
-                label_dict[lab]["index2lab"][cnt_id] = lab_id
-
-        # saving the label_dict:
-        if self.output_folder is not None:
-            try:
-                if sb.if_main_process():
-                    save_pkl(label_dict, label_dict_file)
-            finally:
-                sb.ddp_barrier()
-
-        return label_dict
-
-    def _should_count(self, data_dict_elem):
-        """Compute whether this label should be counted or not"""
-        count_lab = False
-        labels = []
-        opts = data_dict_elem["options"]
-
-        if "label_func" in opts and opts["label_func"] == "True":
-            assert self.label_parsing_func, (
-                "A parsing function must be defined for "
-                "the labels and passed to DataLoadFactory"
-            )
-            labels = self.label_parsing_func(data_dict_elem["data"])
-            count_lab = False
-
-        if (
-            data_dict_elem["format"] == "string"
-            and ("label" not in opts or opts["label"] == "True")
-            and (not ("label_func" in opts and opts["label_func"] == "True"))
-        ):
->>>>>>> 291147fb
 
 
 def load_data_json(json_path, replacements={}):
@@ -713,8 +275,6 @@
     >>> torch.all(torch.eq(loaded.transpose(0, 1), dummywav))
     tensor(True)
     """
-<<<<<<< HEAD
-    # TODO: Example / unittest
     if isinstance(waveforms_obj, str):
         audio, _ = torchaudio.load(waveforms_obj)
         return audio
@@ -738,258 +298,6 @@
 
 
 def load_pickle(pickle_path):
-=======
-
-    def __init__(
-        self,
-        hdf5_file,
-        label_dict_file,
-        sort_by="wrd",
-        batch_size=1,
-        data_entries=None,
-        sentence_sorting="random",
-        num_workers=0,
-        select_n_sentences=None,
-        local_random=False,
-        chunk_size=2048,
-        drop_last=False,
-        padding_value=0,
-        output_folder=None,
-    ):
-        super().__init__()
-
-        # Store init params
-        self.hdf5_file = hdf5_file
-        self.label_dict_file = label_dict_file
-        self.sort_by = sort_by
-        self.batch_size = batch_size
-        if data_entries is None:
-            raise ValueError("data entries must be specified.")
-        self.data_entries = data_entries
-        self.sentence_sorting = sentence_sorting
-        self.local_random = local_random
-        self.chunk_size = chunk_size
-        self.num_workers = num_workers
-        self.select_n_sentences = select_n_sentences
-        self.drop_last = drop_last
-        self.padding_value = padding_value
-        self.output_folder = output_folder
-
-        # Shuffle the data every time if random is selected
-        if self.sentence_sorting == "random":
-            self.shuffle = True
-        else:
-            self.shuffle = False
-
-    def forward(self):
-        """
-        Output:
-        dataloader: It is a list returning all the dataloaders created.
-        """
-        self.label_dict = self.load_label_dict(self.label_dict_file)
-
-        # Creating a dataloader
-        dataset = HDF5DatasetFactory(
-            self.hdf5_file,
-            self.label_dict,
-            self.data_entries,
-            sort_by=self.sort_by,
-            sentence_sorting=self.sentence_sorting,
-        )
-        if self.local_random:
-            print("local random data loader is used.")
-            batch_sampler = LocalRandomSampler(
-                chunk_size=self.chunk_size,
-                batch_size=self.batch_size,
-                data_len=len(dataset),
-                drop_last=self.drop_last,
-            )
-            self.dataloader = DataLoader(
-                dataset,
-                pin_memory=False,
-                num_workers=self.num_workers,
-                collate_fn=self.batch_creation,
-                batch_sampler=batch_sampler,
-            )
-        else:
-            self.dataloader = DataLoader(
-                dataset,
-                batch_size=self.batch_size,
-                shuffle=self.shuffle,
-                pin_memory=False,
-                drop_last=self.drop_last,
-                num_workers=self.num_workers,
-                collate_fn=self.batch_creation,
-            )
-
-        return self.dataloader
-
-    def batch_creation(self, data_lists):
-        """
-        Data batching
-
-        When necessary this performs zero padding on the input tensors. The
-        function is executed in collate_fn of the pytorch DataLoader.
-
-        Arguments
-        ---------
-        data_list : list
-            list of data returned by the data reader [data_id, data, data_len]
-
-        Returns
-        -------
-        list :
-            list containing the final batches:
-            [data_id,data,data_len] where zero-padding is
-            performed where needed.
-        """
-        batch = []
-
-        n_data_entries = len(data_lists[0])
-
-        batch_list = [[[] for i in range(3)] for j in range(n_data_entries)]
-
-        for data_entry in data_lists:
-            for i, data in enumerate(data_entry):
-                batch_list[i][0].append(data[0])
-                batch_list[i][1].append(data[1])
-                batch_list[i][2].append(data[2])
-
-        for data_list in batch_list:
-
-            # Convert all to torch tensors
-            self.numpy2torch(data_list)
-
-            # Save sentence IDs
-            snt_ids = data_list[0]
-
-            # Save duration
-            sequences = data_list[1]
-            time_steps = torch.tensor(data_list[2])
-
-            # Check if current element is a tensor
-            if isinstance(sequences[0], torch.Tensor):
-
-                # Padding the sequence of sentences (if needed)
-                batch_data = self.padding(sequences)
-
-                # Return % of time steps without padding (useful for save_batch)
-                time_steps = time_steps / batch_data.shape[1]
-
-            else:
-                # Non-tensor case
-                batch_data = sequences
-
-            # Batch composition
-            batch.append([snt_ids, batch_data, time_steps])
-
-        return batch
-
-    def padding(self, sequences):
-        """
-        This function perform zero padding on the input list of tensors
-
-        Arguments
-        ---------
-        sequences : list
-            the list of tensors to pad
-
-        Returns
-        -------
-        torch.tensor
-            a tensor gathering all the padded tensors
-
-        Example
-        -------
-        >>> csv_file = 'samples/audio_samples/csv_example2.csv'
-        >>> # Initialization of the class
-        >>> data_loader=DataLoaderFactory(csv_file)
-        >>> # list of tensors
-        >>> tensor_lst=[torch.tensor([1,2,3,4]),torch.tensor([1,2])]
-        >>> data_loader.padding(tensor_lst)[1,:]
-        tensor([1., 2., 0., 0.])
-        """
-
-        # Batch size
-        batch_size = len(sequences)
-
-        # Computing data dimensionality (only the first time)
-        try:
-            self.data_dim
-        except Exception:
-            self.data_dim = list(sequences[0].shape[2:])
-
-        # Finding the max len across sequences
-        max_len = max([s.size(0) for s in sequences])
-
-        # Batch out dimensions
-        out_dims = [batch_size] + [max_len] + self.data_dim
-
-        # Batch initialization
-        batch_data = torch.zeros(out_dims) + self.padding_value
-
-        # Appending data
-        for i, tensor in enumerate(sequences):
-            length = tensor.shape[0]
-            batch_data[i, :length, ...] = tensor
-
-        return batch_data
-
-    def numpy2torch(self, data_list):
-        """
-        This function coverts a list of numpy tensors to torch.Tensor
-
-        Arguments
-        ---------
-        data_list : list
-            list of numpy arrays
-
-        Returns
-        -------
-        None
-            The tensors are modified in place!
-
-        Note
-        ----
-        Did you notice, the tensors are modified in place!
-
-        Example
-        -------
-        >>> csv_file = 'samples/audio_samples/csv_example2.csv'
-        >>> # Initialization of the class
-        >>> data_loader=DataLoaderFactory(csv_file)
-        >>> # list of numpy tensors
-        >>> tensor_lst=[[np.asarray([1,2,3,4]),np.asarray([1,2])]]
-        >>> # Applying zero padding
-        >>> data_loader.numpy2torch(tensor_lst)
-        >>> print(tensor_lst)
-        [[tensor([1, 2, 3, 4]), tensor([1, 2])]]
-        >>> print(type(tensor_lst[0][0]))
-        <class 'torch.Tensor'>
-        """
-
-        # Covert all the elements of the list to torch.Tensor
-        for i in range(len(data_list)):
-            for j in range(len(data_list[i])):
-                if isinstance(data_list[i][j], np.ndarray):
-                    data_list[i][j] = torch.from_numpy(data_list[i][j])
-
-    def load_label_dict(self, label_dict_file):
-        label_dict = load_pkl(label_dict_file)
-
-        # saving the label_dict:
-        if self.output_folder is not None:
-            try:
-                label_dict_file = self.output_folder + "/label_dict.pkl"
-                if sb.if_main_process():
-                    save_pkl(label_dict, label_dict_file)
-            finally:
-                sb.ddp_barrier()
-        return label_dict
-
-
-class HDF5DatasetFactory(Dataset):
->>>>>>> 291147fb
     """
     Utility function for loading .pkl pickle files.
 
